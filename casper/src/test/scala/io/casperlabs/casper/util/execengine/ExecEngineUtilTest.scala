package io.casperlabs.casper.util.execengine

import cats.implicits._
import com.google.protobuf.ByteString
import io.casperlabs.blockstorage.{BlockDagRepresentation, BlockStore}
import io.casperlabs.casper.helper.BlockGenerator._
import io.casperlabs.casper.helper._
import io.casperlabs.casper.protocol._
import io.casperlabs.casper.util.ProtoUtil
import io.casperlabs.casper.util.execengine.ExecutionEngineServiceStub.mock
import io.casperlabs.casper.{InvalidPostStateHash, InvalidPreStateHash, Validate}
import io.casperlabs.ipc
import io.casperlabs.ipc._
import io.casperlabs.models.SmartContractEngineError
import io.casperlabs.p2p.EffectsTestInstances.LogStub
import io.casperlabs.smartcontracts.ExecutionEngineService
import monix.eval.Task
import org.scalatest.{FlatSpec, Matchers}

import ExecEngineUtilTest._

class ExecEngineUtilTest
    extends FlatSpec
    with Matchers
    with BlockGenerator
    with BlockDagStorageFixture {

  implicit val logEff = new LogStub[Task]

  implicit val executionEngineService: ExecutionEngineService[Task] =
    HashSetCasperTestNode.simpleEEApi[Task](Map.empty)

  "computeBlockCheckpoint" should "compute the final post-state of a chain properly" in withStorage {
    implicit blockStore => implicit blockDagStorage =>
      val genesisDeploys = Vector(
        ByteString.EMPTY
      ).map(ProtoUtil.sourceDeploy(_, System.currentTimeMillis(), Integer.MAX_VALUE))
      val genesisDeploysCost =
        genesisDeploys.map(d => ProcessedDeploy().withDeploy(d).withCost(1))

      val b1Deploys = Vector(
        ByteString.EMPTY
      ).map(ProtoUtil.sourceDeploy(_, System.currentTimeMillis(), Integer.MAX_VALUE))
      val b1DeploysCost = b1Deploys.map(d => ProcessedDeploy().withDeploy(d).withCost(1))

      val b2Deploys = Vector(
        ByteString.EMPTY
      ).map(ProtoUtil.sourceDeploy(_, System.currentTimeMillis(), Integer.MAX_VALUE))
      val b2DeploysCost = b2Deploys.map(d => ProcessedDeploy().withDeploy(d).withCost(1))

      val b3Deploys = Vector(
        ByteString.EMPTY
      ).map(ProtoUtil.sourceDeploy(_, System.currentTimeMillis(), Integer.MAX_VALUE))
      val b3DeploysCost = b3Deploys.map(d => ProcessedDeploy().withDeploy(d).withCost(1))

      /*
       * DAG Looks like this:
       *
       *          b3
       *           |
       *          b2
       *           |
       *          b1
       *           |
       *         genesis
       */

      for {
        genesis                                     <- createBlock[Task](Seq.empty, deploys = genesisDeploysCost)
        b1                                          <- createBlock[Task](Seq(genesis.blockHash), deploys = b1DeploysCost)
        b2                                          <- createBlock[Task](Seq(b1.blockHash), deploys = b2DeploysCost)
        b3                                          <- createBlock[Task](Seq(b2.blockHash), deploys = b3DeploysCost)
        dag1                                        <- blockDagStorage.getRepresentation
        blockCheckpoint                             <- computeBlockCheckpoint(genesis, genesis, dag1)
        (postGenStateHash, postGenProcessedDeploys) = blockCheckpoint
        _                                           <- injectPostStateHash[Task](0, genesis, postGenStateHash, postGenProcessedDeploys)
        dag2                                        <- blockDagStorage.getRepresentation
        blockCheckpointB1                           <- computeBlockCheckpoint(b1, genesis, dag2)
        (postB1StateHash, postB1ProcessedDeploys)   = blockCheckpointB1
        _                                           <- injectPostStateHash[Task](1, b1, postB1StateHash, postB1ProcessedDeploys)
        dag3                                        <- blockDagStorage.getRepresentation
        blockCheckpointB2 <- computeBlockCheckpoint(
                              b2,
                              genesis,
                              dag3
                            )
        (postB2StateHash, postB2ProcessedDeploys) = blockCheckpointB2
        _                                         <- injectPostStateHash[Task](2, b2, postB2StateHash, postB2ProcessedDeploys)

        dag4 <- blockDagStorage.getRepresentation
        blockCheckpointB4 <- computeBlockCheckpoint(
                              b3,
                              genesis,
                              dag4
                            )
        (postb3StateHash, _) = blockCheckpointB4
//          b3PostState          = runtimeManager.storageRepr(postb3StateHash).get
//
//          _      = b3PostState.contains("@{1}!(1)") should be(true)
//          _      = b3PostState.contains("@{1}!(15)") should be(true)
//          result = b3PostState.contains("@{7}!(7)") should be(true)
      } yield true
  }

  it should "merge histories in case of multiple parents" in withStorage {
    implicit blockStore => implicit blockDagStorage =>
      val genesisDeploys = Vector(
        ByteString.EMPTY
      ).map(ProtoUtil.sourceDeploy(_, System.currentTimeMillis(), Integer.MAX_VALUE))
      val genesisDeploysWithCost =
        genesisDeploys.map(d => ProcessedDeploy().withDeploy(d).withCost(1))

      val b1Deploys = Vector(
        ByteString.EMPTY
      ).map(ProtoUtil.sourceDeploy(_, System.currentTimeMillis(), Integer.MAX_VALUE))
      val b1DeploysWithCost =
        b1Deploys.map(d => ProcessedDeploy().withDeploy(d).withCost(2))

      val b2Deploys = Vector(
        ByteString.EMPTY
      ).map(ProtoUtil.sourceDeploy(_, System.currentTimeMillis(), Integer.MAX_VALUE))
      val b2DeploysWithCost =
        b2Deploys.map(d => ProcessedDeploy().withDeploy(d).withCost(1))

      val b3Deploys = Vector(
        ByteString.EMPTY
      ).map(ProtoUtil.sourceDeploy(_, System.currentTimeMillis(), Integer.MAX_VALUE))
      val b3DeploysWithCost =
        b3Deploys.map(d => ProcessedDeploy().withDeploy(d).withCost(5))

      /*
       * DAG Looks like this:
       *
       *           b3
       *          /  \
       *        b1    b2
       *         \    /
       *         genesis
       */
      for {
        genesis                                     <- createBlock[Task](Seq.empty, deploys = genesisDeploysWithCost)
        b1                                          <- createBlock[Task](Seq(genesis.blockHash), deploys = b1DeploysWithCost)
        b2                                          <- createBlock[Task](Seq(genesis.blockHash), deploys = b2DeploysWithCost)
        b3                                          <- createBlock[Task](Seq(b1.blockHash, b2.blockHash), deploys = b3DeploysWithCost)
        dag1                                        <- blockDagStorage.getRepresentation
        blockCheckpoint                             <- computeBlockCheckpoint(genesis, genesis, dag1)
        (postGenStateHash, postGenProcessedDeploys) = blockCheckpoint
        _                                           <- injectPostStateHash[Task](0, genesis, postGenStateHash, postGenProcessedDeploys)
        dag2                                        <- blockDagStorage.getRepresentation
        blockCheckpointB1 <- computeBlockCheckpoint(
                              b1,
                              genesis,
                              dag2
                            )
        (postB1StateHash, postB1ProcessedDeploys) = blockCheckpointB1
        _                                         <- injectPostStateHash[Task](1, b1, postB1StateHash, postB1ProcessedDeploys)
        dag3                                      <- blockDagStorage.getRepresentation
        blockCheckpointB2 <- computeBlockCheckpoint(
                              b2,
                              genesis,
                              dag3
                            )
        (postB2StateHash, postB2ProcessedDeploys) = blockCheckpointB2
        _                                         <- injectPostStateHash[Task](2, b2, postB2StateHash, postB2ProcessedDeploys)
        updatedGenesis                            <- blockDagStorage.lookupByIdUnsafe(0)
        dag4                                      <- blockDagStorage.getRepresentation
        blockCheckpointB3 <- computeBlockCheckpoint(
                              b3,
                              updatedGenesis,
                              dag4
                            )
        (postb3StateHash, _) = blockCheckpointB3
//          b3PostState          = runtimeManager.storageRepr(postb3StateHash).get
//
//          _      = b3PostState.contains("@{1}!(15)") should be(true)
//          _      = b3PostState.contains("@{5}!(5)") should be(true)
//          result = b3PostState.contains("@{6}!(6)") should be(true)
      } yield true
  }

  it should "merge histories in case of multiple parents with complex contract" in withStorage {
    implicit blockStore => implicit blockDagStorage =>
      val contract = ByteString.copyFromUtf8(registry)

      val genesisDeploysWithCost = prepareDeploys(Vector.empty, 1)
      val b1DeploysWithCost      = prepareDeploys(Vector(contract), 2)
      val b2DeploysWithCost      = prepareDeploys(Vector(contract), 1)
      val b3DeploysWithCost      = prepareDeploys(Vector.empty, 5)

      /*
       * DAG Looks like this:
       *
       *           b3
       *          /  \
       *        b1    b2
       *         \    /
       *         genesis
       */

      def step(index: Int, genesis: BlockMessage) =
        for {
          b1  <- blockDagStorage.lookupByIdUnsafe(index)
          dag <- blockDagStorage.getRepresentation
          computeBlockCheckpointResult <- computeBlockCheckpoint(
                                           b1,
                                           genesis,
                                           dag
                                         )
          (postB1StateHash, postB1ProcessedDeploys) = computeBlockCheckpointResult
          result <- injectPostStateHash[Task](
                     index,
                     b1,
                     postB1StateHash,
                     postB1ProcessedDeploys
                   )
        } yield result
      for {
        genesis <- createBlock[Task](Seq.empty, deploys = genesisDeploysWithCost)
        b1      <- createBlock[Task](Seq(genesis.blockHash), deploys = b1DeploysWithCost)
        b2      <- createBlock[Task](Seq(genesis.blockHash), deploys = b2DeploysWithCost)
        b3      <- createBlock[Task](Seq(b1.blockHash, b2.blockHash), deploys = b3DeploysWithCost)
        _       <- step(0, genesis)
        _       <- step(1, genesis)
        _       <- step(2, genesis)
        dag     <- blockDagStorage.getRepresentation
        postState <- ExecutionEngineServiceStub.validateBlockCheckpoint[Task](
                      b3,
                      dag
                    )
      } yield pendingUntilFixed(postState shouldBe 'right)
  }

  it should "merge histories in case of multiple parents (uneven histories)" in withStorage {
    implicit blockStore => implicit blockDagStorage =>
      val contract = ByteString.copyFromUtf8(registry)

      val genesisDeploysWithCost = prepareDeploys(Vector(contract), 1)

      val b1DeploysWithCost = prepareDeploys(Vector(contract), 2)

      val b2DeploysWithCost = prepareDeploys(Vector(contract), 1)

      val b3DeploysWithCost = prepareDeploys(Vector(contract), 5)

      val b4DeploysWithCost = prepareDeploys(Vector(contract), 5)

      val b5DeploysWithCost = prepareDeploys(Vector(contract), 5)

      /*
       * DAG Looks like this:
       *
       *           b5
       *          /  \
       *         |    |
       *         |    b4
       *         |    |
       *        b2    b3
       *         \    /
       *          \  /
       *           |
       *           b1
       *           |
       *         genesis
       */

      def step(index: Int, genesis: BlockMessage) =
        for {
          b1  <- blockDagStorage.lookupByIdUnsafe(index)
          dag <- blockDagStorage.getRepresentation
          computeBlockCheckpointResult <- computeBlockCheckpoint(
                                           b1,
                                           genesis,
                                           dag
                                         )
          (postB1StateHash, postB1ProcessedDeploys) = computeBlockCheckpointResult
          result <- injectPostStateHash[Task](
                     index,
                     b1,
                     postB1StateHash,
                     postB1ProcessedDeploys
                   )
        } yield result

      for {
        genesis <- createBlock[Task](Seq.empty, deploys = genesisDeploysWithCost)
        b1      <- createBlock[Task](Seq(genesis.blockHash), deploys = b1DeploysWithCost)
        b2      <- createBlock[Task](Seq(b1.blockHash), deploys = b2DeploysWithCost)
        b3      <- createBlock[Task](Seq(b1.blockHash), deploys = b3DeploysWithCost)
        b4      <- createBlock[Task](Seq(b3.blockHash), deploys = b4DeploysWithCost)
        b5      <- createBlock[Task](Seq(b2.blockHash, b4.blockHash), deploys = b5DeploysWithCost)
        dag1    <- blockDagStorage.getRepresentation
        computeBlockCheckpointResult <- computeBlockCheckpoint(
                                         genesis,
                                         genesis,
                                         dag1
                                       )
        (postGenStateHash, postGenProcessedDeploys) = computeBlockCheckpointResult
        _                                           <- injectPostStateHash[Task](0, genesis, postGenStateHash, postGenProcessedDeploys)
        _                                           <- step(1, genesis)
        _                                           <- step(2, genesis)
        _                                           <- step(3, genesis)
        _                                           <- step(4, genesis)

        dag2 <- blockDagStorage.getRepresentation
        postState <- ExecutionEngineServiceStub.validateBlockCheckpoint[Task](
                      b5,
                      dag2
                    )
      } yield pendingUntilFixed(postState shouldBe 'right)
  }

  def computeSingleProcessedDeploy(
      dag: BlockDagRepresentation[Task],
      deploy: Seq[DeployData],
      protocolVersion: ProtocolVersion = ProtocolVersion(1)
  )(
      implicit blockStore: BlockStore[Task],
      executionEngineService: ExecutionEngineService[Task]
  ): Task[Seq[ProcessedDeploy]] =
    for {
      computeResult <- ExecEngineUtil
                        .computeDeploysCheckpoint[Task](
                          Seq.empty,
                          deploy,
<<<<<<< HEAD
                          Nil
=======
                          dag,
                          protocolVersion
>>>>>>> 57e5aa92
                        )
      DeploysCheckpoint(_, _, result, _, _) = computeResult
    } yield result

  "computeDeploysCheckpoint" should "aggregate the result of deploying multiple programs within the block" in withStorage {
    implicit blockStore =>
      implicit blockDagStorage =>
        // reference costs
        // deploy each Rholang program separately and record its cost
        val deploy1 = ProtoUtil.sourceDeploy(
          ByteString.copyFromUtf8("@1!(Nil)"),
          System.currentTimeMillis(),
          Integer.MAX_VALUE
        )
        val deploy2 =
          ProtoUtil.sourceDeploy(
            ByteString.copyFromUtf8("@3!([1,2,3,4])"),
            System.currentTimeMillis(),
            Integer.MAX_VALUE
          )
        val deploy3 =
          ProtoUtil.sourceDeploy(
            ByteString.copyFromUtf8("for(@x <- @0) { @4!(x.toByteArray()) }"),
            System.currentTimeMillis(),
            Integer.MAX_VALUE
          )
        for {
          dag           <- blockDagStorage.getRepresentation
          proc1         <- computeSingleProcessedDeploy(dag, Seq(deploy1))
          proc2         <- computeSingleProcessedDeploy(dag, Seq(deploy2))
          proc3         <- computeSingleProcessedDeploy(dag, Seq(deploy3))
          singleResults = proc1 ++ proc2 ++ proc3
          batchDeploy   = Seq(deploy1, deploy2, deploy3)
          batchResult   <- computeSingleProcessedDeploy(dag, batchDeploy)
        } yield batchResult should contain theSameElementsAs singleResults
  }

  it should "keep track of different deploys with identical effects (NODE-376)" in withStorage {
    implicit blockStore =>
      implicit blockDagStorage =>
        // Create multiple identical deploys.
        val startTime = System.currentTimeMillis
        val deploys = List.range(0, 10).map { i =>
          ProtoUtil.sourceDeploy(
            ByteString.copyFromUtf8("Doesn't matter what this is."),
            startTime + i,
            Integer.MAX_VALUE
          )
        }
        for {
          dag <- blockDagStorage.getRepresentation
          checkpoint <- ExecEngineUtil.computeDeploysCheckpoint[Task](
                         parents = Seq.empty,
                         deploys = deploys,
<<<<<<< HEAD
                         combinedEffect = Nil
=======
                         dag = dag,
                         ProtocolVersion(1)
>>>>>>> 57e5aa92
                       )
        } yield {
          val processedDeploys = checkpoint.deploysForBlock.map(_.getDeploy)
          processedDeploys should contain theSameElementsInOrderAs deploys
      }
  }

<<<<<<< HEAD
=======
  "validateBlockCheckpoint" should "return InvalidPreStateHash when preStateHash of block is not correct" in withStorage {
    implicit blockStore => implicit blockDagStorage =>
      val contract = ByteString.copyFromUtf8(registry)

      val genesisDeploysWithCost = prepareDeploys(Vector.empty, 1)
      val b1DeploysWithCost      = prepareDeploys(Vector(contract), 2)
      val b2DeploysWithCost      = prepareDeploys(Vector(contract), 1)
      val b3DeploysWithCost      = prepareDeploys(Vector.empty, 5)
      val invalidHash            = ByteString.copyFromUtf8("invalid")

      for {
        genesis <- createBlock[Task](Seq.empty, deploys = genesisDeploysWithCost)
        b1      <- createBlock[Task](Seq(genesis.blockHash), deploys = b1DeploysWithCost)
        b2      <- createBlock[Task](Seq(genesis.blockHash), deploys = b2DeploysWithCost)
        // set wrong preStateHash for b3
        b3 <- createBlock[Task](
               Seq(b1.blockHash, b2.blockHash),
               deploys = b3DeploysWithCost,
               preStateHash = invalidHash
             )
        dag <- blockDagStorage.getRepresentation
        postState <- ExecEngineUtil.validateBlockCheckpoint[Task](
                      b3,
                      dag
                    )
      } yield postState shouldBe Left(Validate.ValidateErrorWrapper(InvalidPreStateHash))
  }

  "validateBlockCheckpoint" should "return InvalidPostStateHash when postStateHash of block is not correct" in withStorage {
    implicit blockStore => implicit blockDagStorage =>
      val deploys = Vector(ByteString.EMPTY)
        .map(ProtoUtil.sourceDeploy(_, System.currentTimeMillis(), Integer.MAX_VALUE))
      val processedDeploys = deploys.map(d => ProcessedDeploy().withDeploy(d).withCost(1))
      val invalidHash      = ByteString.copyFromUtf8("invalid")
      for {
        genesis <- createBlock[Task](
                    Seq.empty,
                    deploys = processedDeploys,
                    postStateHash = invalidHash
                  )
        dag <- blockDagStorage.getRepresentation
        validateResult <- ExecEngineUtil.validateBlockCheckpoint[Task](
                           genesis,
                           dag
                         )
      } yield validateResult shouldBe Left(Validate.ValidateErrorWrapper(InvalidPostStateHash))
  }

  it should "return a checkpoint with the right hash for a valid block" in withStorage {
    implicit blockStore => implicit blockDagStorage =>
      val deploys =
        Vector(
          ByteString.EMPTY
        ).map(ProtoUtil.sourceDeploy(_, System.currentTimeMillis(), Integer.MAX_VALUE))

      for {
        dag1 <- blockDagStorage.getRepresentation
        deploysCheckpoint <- ExecEngineUtil.computeDeploysCheckpoint[Task](
                              Seq.empty,
                              deploys,
                              dag1,
                              ProtocolVersion(1)
                            )
        DeploysCheckpoint(preStateHash, computedPostStateHash, processedDeploys, _, _) = deploysCheckpoint
        block <- createBlock[Task](
                  Seq.empty,
                  deploys = processedDeploys,
                  postStateHash = computedPostStateHash,
                  preStateHash = preStateHash
                )
        dag2 <- blockDagStorage.getRepresentation

        validateResult <- ExecEngineUtil.validateBlockCheckpoint[Task](
                           block,
                           dag2
                         )
        Right(postStateHash) = validateResult
      } yield postStateHash should be(computedPostStateHash)
  }

  "findMultiParentsBlockHashesForReplay" should "filter out duplicate ancestors of main parent block" in withStorage {
    implicit blockStore => implicit blockDagStorage =>
      val genesisDeploysWithCost = prepareDeploys(Vector.empty, 1L)
      val b1DeploysWithCost      = prepareDeploys(Vector(ByteString.EMPTY), 1L)
      val b2DeploysWithCost      = prepareDeploys(Vector(ByteString.EMPTY), 1L)
      val b3DeploysWithCost      = prepareDeploys(Vector(ByteString.EMPTY), 1L)

      /*
       * DAG Looks like this:
       *
       *           b3
       *          /  \
       *        b1    b2
       *         \    /
       *         genesis
       */

      def step(index: Int, genesis: BlockMessage) =
        for {
          b1  <- blockDagStorage.lookupByIdUnsafe(index)
          dag <- blockDagStorage.getRepresentation
          computeBlockCheckpointResult <- computeBlockCheckpoint(
                                           b1,
                                           genesis,
                                           dag
                                         )
          (postB1StateHash, postB1ProcessedDeploys) = computeBlockCheckpointResult
          result <- injectPostStateHash[Task](
                     index,
                     b1,
                     postB1StateHash,
                     postB1ProcessedDeploys
                   )
        } yield result
      for {
        genesis <- createBlock[Task](Seq.empty, deploys = genesisDeploysWithCost)
        b1      <- createBlock[Task](Seq(genesis.blockHash), deploys = b1DeploysWithCost)
        b2      <- createBlock[Task](Seq(genesis.blockHash), deploys = b2DeploysWithCost)
        b3      <- createBlock[Task](Seq(b1.blockHash, b2.blockHash), deploys = b3DeploysWithCost)
        _       <- step(0, genesis)
        _       <- step(1, genesis)
        _       <- step(2, genesis)
        dag     <- blockDagStorage.getRepresentation
        blockHashes <- ExecEngineUtil.blocksToApply(
                        Seq(b1, b2),
                        dag
                      )
        _ = withClue("Main parent hasn't been filtered out: ") { blockHashes.size shouldBe (1) }

      } yield ()
  }

>>>>>>> 57e5aa92
  "computeDeploysCheckpoint" should "throw exception when EE Service Failed" in withStorage {
    implicit blockStore => implicit blockDagStorage =>
      val failedExecEEService: ExecutionEngineService[Task] =
        mock[Task](
          (_, _, _) => new Throwable("failed when exec deploys").asLeft.pure[Task],
          (_, _) => new Throwable("failed when commit transform").asLeft.pure[Task],
          (_, _, _) => new SmartContractEngineError("unimplemented").asLeft.pure[Task],
          _ => Seq.empty[Bond].pure[Task],
          _ => Task.unit,
          _ => ().asRight[String].pure[Task]
        )

      val failedCommitEEService: ExecutionEngineService[Task] =
        mock[Task](
          (_, deploys, _) =>
            Task.now {
              def getExecutionEffect(deploy: Deploy) = {
                val key =
                  Key(Key.KeyInstance.Hash(KeyHash(ByteString.copyFromUtf8(deploy.toProtoString))))
                val transform     = Transform(Transform.TransformInstance.Identity(TransformIdentity()))
                val op            = ipc.Op(ipc.Op.OpInstance.Noop(io.casperlabs.ipc.NoOp()))
                val transforEntry = TransformEntry(Some(key), Some(transform))
                val opEntry       = OpEntry(Some(key), Some(op))
                ExecutionEffect(Seq(opEntry), Seq(transforEntry))
              }
              deploys
                .map(d => DeployResult(10, DeployResult.Result.Effects(getExecutionEffect(d))))
                .asRight[Throwable]
            },
          (_, _) => new Throwable("failed when commit transform").asLeft.pure[Task],
          (_, _, _) => new SmartContractEngineError("unimplemented").asLeft.pure[Task],
          _ => Seq.empty[Bond].pure[Task],
          _ => Task.unit,
          _ => ().asRight[String].pure[Task]
        )

      val genesisDeploysWithCost = prepareDeploys(Vector.empty, 1L)
      val b1DeploysWithCost      = prepareDeploys(Vector(ByteString.EMPTY), 1L)
      val b2DeploysWithCost      = prepareDeploys(Vector(ByteString.EMPTY), 1L)
      val b3DeploysWithCost      = prepareDeploys(Vector(ByteString.EMPTY), 1L)

      /*
       * DAG Looks like this:
       *
       *           b3
       *          /  \
       *        b1    b2
       *         \    /
       *         genesis
       */

      def step(index: Int, genesis: BlockMessage)(
          implicit executionEngineService: ExecutionEngineService[Task]
      ) =
        for {
          b1  <- blockDagStorage.lookupByIdUnsafe(index)
          dag <- blockDagStorage.getRepresentation
          computeBlockCheckpointResult <- computeBlockCheckpoint(
                                           b1,
                                           genesis,
                                           dag
                                         )
          (postB1StateHash, postB1ProcessedDeploys) = computeBlockCheckpointResult
          result <- injectPostStateHash[Task](
                     index,
                     b1,
                     postB1StateHash,
                     postB1ProcessedDeploys
                   )
        } yield postB1StateHash

      for {
        genesis <- createBlock[Task](Seq.empty, deploys = genesisDeploysWithCost)
        b1      <- createBlock[Task](Seq(genesis.blockHash), deploys = b1DeploysWithCost)
        b2      <- createBlock[Task](Seq(genesis.blockHash), deploys = b2DeploysWithCost)
        b3      <- createBlock[Task](Seq(b1.blockHash, b2.blockHash), deploys = b3DeploysWithCost)
        _       <- step(0, genesis)
        _       <- step(1, genesis)
        r1 <- step(2, genesis)(failedExecEEService).onErrorHandleWith { ex =>
               Task.now {
                 ex.getMessage should startWith("failed when exec")
                 ByteString.copyFromUtf8("succeed")
               }
             }
        _ = r1 should be(ByteString.copyFromUtf8("succeed"))
        r2 <- step(2, genesis)(failedCommitEEService).onErrorHandleWith { ex =>
               Task.now {
                 ex.getMessage should startWith("failed when commit")
                 ByteString.copyFromUtf8("succeed")
               }
             }
        _ = r1 should be(ByteString.copyFromUtf8("succeed"))
      } yield ()
  }

}

object ExecEngineUtilTest {
  val registry = """ """.stripMargin

  val other = """ """.stripMargin

  def prepareDeploys(v: Vector[ByteString], c: Long) = {
    val genesisDeploys =
      v.map(ProtoUtil.sourceDeploy(_, System.currentTimeMillis(), Integer.MAX_VALUE))
    genesisDeploys.map(d => ProcessedDeploy().withDeploy(d).withCost(c))
  }
}<|MERGE_RESOLUTION|>--- conflicted
+++ resolved
@@ -322,12 +322,8 @@
                         .computeDeploysCheckpoint[Task](
                           Seq.empty,
                           deploy,
-<<<<<<< HEAD
-                          Nil
-=======
-                          dag,
+                          Nil,
                           protocolVersion
->>>>>>> 57e5aa92
                         )
       DeploysCheckpoint(_, _, result, _, _) = computeResult
     } yield result
@@ -382,12 +378,8 @@
           checkpoint <- ExecEngineUtil.computeDeploysCheckpoint[Task](
                          parents = Seq.empty,
                          deploys = deploys,
-<<<<<<< HEAD
-                         combinedEffect = Nil
-=======
-                         dag = dag,
+                         combinedEffect = Nil,
                          ProtocolVersion(1)
->>>>>>> 57e5aa92
                        )
         } yield {
           val processedDeploys = checkpoint.deploysForBlock.map(_.getDeploy)
@@ -395,141 +387,6 @@
       }
   }
 
-<<<<<<< HEAD
-=======
-  "validateBlockCheckpoint" should "return InvalidPreStateHash when preStateHash of block is not correct" in withStorage {
-    implicit blockStore => implicit blockDagStorage =>
-      val contract = ByteString.copyFromUtf8(registry)
-
-      val genesisDeploysWithCost = prepareDeploys(Vector.empty, 1)
-      val b1DeploysWithCost      = prepareDeploys(Vector(contract), 2)
-      val b2DeploysWithCost      = prepareDeploys(Vector(contract), 1)
-      val b3DeploysWithCost      = prepareDeploys(Vector.empty, 5)
-      val invalidHash            = ByteString.copyFromUtf8("invalid")
-
-      for {
-        genesis <- createBlock[Task](Seq.empty, deploys = genesisDeploysWithCost)
-        b1      <- createBlock[Task](Seq(genesis.blockHash), deploys = b1DeploysWithCost)
-        b2      <- createBlock[Task](Seq(genesis.blockHash), deploys = b2DeploysWithCost)
-        // set wrong preStateHash for b3
-        b3 <- createBlock[Task](
-               Seq(b1.blockHash, b2.blockHash),
-               deploys = b3DeploysWithCost,
-               preStateHash = invalidHash
-             )
-        dag <- blockDagStorage.getRepresentation
-        postState <- ExecEngineUtil.validateBlockCheckpoint[Task](
-                      b3,
-                      dag
-                    )
-      } yield postState shouldBe Left(Validate.ValidateErrorWrapper(InvalidPreStateHash))
-  }
-
-  "validateBlockCheckpoint" should "return InvalidPostStateHash when postStateHash of block is not correct" in withStorage {
-    implicit blockStore => implicit blockDagStorage =>
-      val deploys = Vector(ByteString.EMPTY)
-        .map(ProtoUtil.sourceDeploy(_, System.currentTimeMillis(), Integer.MAX_VALUE))
-      val processedDeploys = deploys.map(d => ProcessedDeploy().withDeploy(d).withCost(1))
-      val invalidHash      = ByteString.copyFromUtf8("invalid")
-      for {
-        genesis <- createBlock[Task](
-                    Seq.empty,
-                    deploys = processedDeploys,
-                    postStateHash = invalidHash
-                  )
-        dag <- blockDagStorage.getRepresentation
-        validateResult <- ExecEngineUtil.validateBlockCheckpoint[Task](
-                           genesis,
-                           dag
-                         )
-      } yield validateResult shouldBe Left(Validate.ValidateErrorWrapper(InvalidPostStateHash))
-  }
-
-  it should "return a checkpoint with the right hash for a valid block" in withStorage {
-    implicit blockStore => implicit blockDagStorage =>
-      val deploys =
-        Vector(
-          ByteString.EMPTY
-        ).map(ProtoUtil.sourceDeploy(_, System.currentTimeMillis(), Integer.MAX_VALUE))
-
-      for {
-        dag1 <- blockDagStorage.getRepresentation
-        deploysCheckpoint <- ExecEngineUtil.computeDeploysCheckpoint[Task](
-                              Seq.empty,
-                              deploys,
-                              dag1,
-                              ProtocolVersion(1)
-                            )
-        DeploysCheckpoint(preStateHash, computedPostStateHash, processedDeploys, _, _) = deploysCheckpoint
-        block <- createBlock[Task](
-                  Seq.empty,
-                  deploys = processedDeploys,
-                  postStateHash = computedPostStateHash,
-                  preStateHash = preStateHash
-                )
-        dag2 <- blockDagStorage.getRepresentation
-
-        validateResult <- ExecEngineUtil.validateBlockCheckpoint[Task](
-                           block,
-                           dag2
-                         )
-        Right(postStateHash) = validateResult
-      } yield postStateHash should be(computedPostStateHash)
-  }
-
-  "findMultiParentsBlockHashesForReplay" should "filter out duplicate ancestors of main parent block" in withStorage {
-    implicit blockStore => implicit blockDagStorage =>
-      val genesisDeploysWithCost = prepareDeploys(Vector.empty, 1L)
-      val b1DeploysWithCost      = prepareDeploys(Vector(ByteString.EMPTY), 1L)
-      val b2DeploysWithCost      = prepareDeploys(Vector(ByteString.EMPTY), 1L)
-      val b3DeploysWithCost      = prepareDeploys(Vector(ByteString.EMPTY), 1L)
-
-      /*
-       * DAG Looks like this:
-       *
-       *           b3
-       *          /  \
-       *        b1    b2
-       *         \    /
-       *         genesis
-       */
-
-      def step(index: Int, genesis: BlockMessage) =
-        for {
-          b1  <- blockDagStorage.lookupByIdUnsafe(index)
-          dag <- blockDagStorage.getRepresentation
-          computeBlockCheckpointResult <- computeBlockCheckpoint(
-                                           b1,
-                                           genesis,
-                                           dag
-                                         )
-          (postB1StateHash, postB1ProcessedDeploys) = computeBlockCheckpointResult
-          result <- injectPostStateHash[Task](
-                     index,
-                     b1,
-                     postB1StateHash,
-                     postB1ProcessedDeploys
-                   )
-        } yield result
-      for {
-        genesis <- createBlock[Task](Seq.empty, deploys = genesisDeploysWithCost)
-        b1      <- createBlock[Task](Seq(genesis.blockHash), deploys = b1DeploysWithCost)
-        b2      <- createBlock[Task](Seq(genesis.blockHash), deploys = b2DeploysWithCost)
-        b3      <- createBlock[Task](Seq(b1.blockHash, b2.blockHash), deploys = b3DeploysWithCost)
-        _       <- step(0, genesis)
-        _       <- step(1, genesis)
-        _       <- step(2, genesis)
-        dag     <- blockDagStorage.getRepresentation
-        blockHashes <- ExecEngineUtil.blocksToApply(
-                        Seq(b1, b2),
-                        dag
-                      )
-        _ = withClue("Main parent hasn't been filtered out: ") { blockHashes.size shouldBe (1) }
-
-      } yield ()
-  }
-
->>>>>>> 57e5aa92
   "computeDeploysCheckpoint" should "throw exception when EE Service Failed" in withStorage {
     implicit blockStore => implicit blockDagStorage =>
       val failedExecEEService: ExecutionEngineService[Task] =
